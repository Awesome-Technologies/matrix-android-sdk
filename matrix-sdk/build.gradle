
apply plugin: 'com.android.library'

android {
    compileSdkVersion 26
    buildToolsVersion '26.0.2'

    packagingOptions {
        exclude 'LICENSE.txt'
        exclude 'META-INF/LICENSE'
        exclude 'META-INF/LICENSE.txt'
        exclude 'META-INF/NOTICE'
    }

    defaultConfig {
        minSdkVersion 16
        targetSdkVersion 26
        // use version to define a version code.
        versionCode 902
<<<<<<< HEAD
        version "0.9.2-dev"
        versionName "0.9.2-dev"
=======
        version "0.9.2"
        versionName "0.9.2"
>>>>>>> 3203641a
        resValue "string", "flavor_description", "SDKApp"
        testInstrumentationRunner "android.support.test.runner.AndroidJUnitRunner"
     }

    // prevent the "superClassName is empty" error for classes not annotated as tests
    tasks.withType(Test) {
        scanForTestClasses = false
        include "**/*Test.class" // whatever Ant pattern matches your test class files
    }

    signingConfigs {
        release {
            storeFile file(project.hasProperty("RELEASE_STORE_FILE") ? RELEASE_STORE_FILE : "/dummy/path")
            storePassword project.hasProperty("RELEASE_STORE_PASSWORD") ? RELEASE_STORE_PASSWORD : "dummy password"
            keyAlias project.hasProperty("RELEASE_KEY_ALIAS") ? RELEASE_KEY_ALIAS : "dummy alias"
            keyPassword project.hasProperty("RELEASE_KEY_PASSWORD") ? RELEASE_KEY_PASSWORD : "dummy password"
        }
    }

    android.libraryVariants.all { variant ->
        task("${variant.name}Docs", type: Javadoc) {
            source = variant.javaCompile.source
            classpath = files(((Object) android.bootClasspath.join(File.pathSeparator)))
            classpath += files(variant.javaCompile.classpath.files)

            destinationDir = file("../docs/javadoc/")
            delete "../docs/"

            options.windowTitle("Matrix Android SDK")
            options.docTitle("Matrix Android SDK")
            options.header("<b>Matrix Android SDK</b>")
            options.bottom("&copy; 2017 Vector Creations Ltd All rights reserved.")

            exclude '**/BuildConfig.java'
            exclude '**/R.java'
            failOnError false
        }
    }

    buildTypes {
        debug {
            resValue "string", "git_sdk_revision", "\"${gitRevision()}\""
            resValue "string", "git_sdk_revision_unix_date", "\"${gitRevisionUnixDate()}\""
            resValue "string", "git_sdk_revision_date", "\"${gitRevisionDate()}\""

            minifyEnabled false
        }

        release {
            resValue "string", "git_sdk_revision", "\"${gitRevision()}\""
            resValue "string", "git_sdk_revision_unix_date", "\"${gitRevisionUnixDate()}\""
            resValue "string", "git_sdk_revision_date", "\"${gitRevisionDate()}\""

            libraryVariants.all { variant ->
                variant.outputs.each { output ->
                    def outputFile = output.outputFile
                    if (outputFile != null && outputFile.name.endsWith('.aar')) {
                        def fileName = outputFile.name.replace(".aar", "-${version}.aar")
                        output.outputFile = new File(outputFile.parent, fileName)
                    }
                }
            }
        }
    }


    lintOptions {
        disable 'InvalidPackage'
        disable 'MissingTranslation'
        disable 'RestrictedApi'
    }

    repositories {
        flatDir {
            dir 'libs'
        }
    }
}

def gitRevision() {
    def cmd = "git rev-parse --short HEAD"
    return cmd.execute().text.trim()
}

def gitRevisionUnixDate() {
    def cmd = "git show -s --format=%ct HEAD^{commit}"
    return cmd.execute().text.trim()
}

def gitRevisionDate() {
    def cmd = "git show -s --format=%ci HEAD^{commit}"
    return cmd.execute().text.trim()
}

dependencies {
    compile fileTree(dir: 'libs', include: ['*.jar'])
    compile 'com.android.support:appcompat-v7:26.+'
    compile 'com.squareup.retrofit:retrofit:1.6.1'
    compile 'com.google.code.gson:gson:2.3'
    compile 'com.squareup.okhttp:okhttp-urlconnection:2.2.0'
    compile 'com.squareup.okhttp:okhttp:2.2.0'

    compile(name: 'olm-sdk', ext: 'aar')

    // replace the compile 'io.pristine:libjingle:9690@aar'
    compile(name: 'react-native-webrtc', ext: 'aar')

    // Robolectric
    testCompile 'com.android.support.test:runner:0.5'
    testCompile 'com.android.support.test:rules:0.5'
    testCompile 'org.mockito:mockito-core:1.+'
    testCompile 'junit:junit:4.12'
    testCompile 'org.hamcrest:hamcrest-library:1.3'
    testCompile 'org.apache.maven:maven-ant-tasks:2.1.3' // fixes issue on linux/mac
    testCompile('org.robolectric:robolectric:3.0') {
        exclude group: 'commons-logging', module: 'commons-logging'
        exclude group: 'org.apache.httpcomponents', module: 'httpclient'
    }

    testCompile 'junit:junit:4.12'
    androidTestCompile 'junit:junit:4.12'
    androidTestCompile 'com.android.support:support-annotations:25.3.1'
    androidTestCompile 'com.android.support.test:runner:0.5'
    androidTestCompile 'com.android.support.test:rules:0.5'
}<|MERGE_RESOLUTION|>--- conflicted
+++ resolved
@@ -16,14 +16,9 @@
         minSdkVersion 16
         targetSdkVersion 26
         // use version to define a version code.
-        versionCode 902
-<<<<<<< HEAD
-        version "0.9.2-dev"
-        versionName "0.9.2-dev"
-=======
-        version "0.9.2"
-        versionName "0.9.2"
->>>>>>> 3203641a
+        versionCode 903
+        version "0.9.3-dev"
+        versionName "0.9.3-dev"
         resValue "string", "flavor_description", "SDKApp"
         testInstrumentationRunner "android.support.test.runner.AndroidJUnitRunner"
      }

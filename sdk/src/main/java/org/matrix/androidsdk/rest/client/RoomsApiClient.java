/* 
 * Copyright 2014 OpenMarket Ltd
 * 
 * Licensed under the Apache License, Version 2.0 (the "License");
 * you may not use this file except in compliance with the License.
 * You may obtain a copy of the License at
 * 
 *     http://www.apache.org/licenses/LICENSE-2.0
 * 
 * Unless required by applicable law or agreed to in writing, software
 * distributed under the License is distributed on an "AS IS" BASIS,
 * WITHOUT WARRANTIES OR CONDITIONS OF ANY KIND, either express or implied.
 * See the License for the specific language governing permissions and
 * limitations under the License.
 */
package org.matrix.androidsdk.rest.client;

import com.google.gson.JsonObject;

import org.matrix.androidsdk.MXApiClient;
import org.matrix.androidsdk.api.RoomsApi;
import org.matrix.androidsdk.api.response.CreateRoomResponse;
import org.matrix.androidsdk.api.response.Event;
import org.matrix.androidsdk.api.response.Message;
import org.matrix.androidsdk.api.response.RoomMember;
import org.matrix.androidsdk.api.response.TokensChunkResponse;
import org.matrix.androidsdk.api.response.login.Credentials;
import org.matrix.androidsdk.data.RoomState;

import java.util.List;

import retrofit.RestAdapter;
import retrofit.client.Response;

/**
 * Class used to make requests to the rooms API.
 */
public class RoomsApiClient extends MXApiClient {

    protected static final int MESSAGES_PAGINATION_LIMIT = 15;

    RoomsApi mApi;

    /**
     * Public constructor.
     * @param credentials the user's credentials
     */
    public RoomsApiClient(Credentials credentials) {
        super(credentials);
    }

    @Override
    protected void initApi(RestAdapter restAdapter) {
        mApi = restAdapter.create(RoomsApi.class);
    }

    /**
     * Protected setter for injection by unit tests.
     * @param api the api object
     */
    protected void setApi(RoomsApi api) {
        mApi = api;
    }

    /**
     * Send a message to a room.
     * @param roomId the the room id
     * @param message the message
     * @param callback the callback containing the created event if successful
     */
    public void sendMessage(String roomId, Message message, final ApiCallback<Event> callback) {
        mApi.sendMessage(roomId, message, new ConvertFailureCallback<Event>(callback) {
            @Override
            public void success(Event event, Response response) {
                callback.onSuccess(event);
            }
        });
    }

    /**
     * Send a message to a room.
     * @param roomId the the room id
     * @param eventType the type of event
     * @param content the event content
     * @param callback the callback containing the created event if successful
     */
    public void sendEvent(String roomId, String eventType, JsonObject content, final ApiCallback<Event> callback) {
        mApi.send(roomId, eventType, content, new ConvertFailureCallback<Event>(callback) {
            @Override
            public void success(Event event, Response response) {
                callback.onSuccess(event);
            }
        });
    }

    /**
     * Get the last messages for the given room.
     * @param roomId the room id
     * @param callback the callback called with the response. Messages will be returned in reverse order.
     */
    public void getLatestRoomMessages(String roomId, final ApiCallback<TokensChunkResponse<Event>> callback) {
        mApi.messages(roomId, "b", MESSAGES_PAGINATION_LIMIT, new ConvertFailureCallback<TokensChunkResponse<Event>>(callback) {
            @Override
            public void success(TokensChunkResponse<Event> messageTokensChunkResponse, Response response) {
                callback.onSuccess(messageTokensChunkResponse);
            }
        });
    }

    /**
     * Get messages for the given room starting from the given token.
     * @param roomId the room id
     * @param fromToken the token identifying the message to start from
     * @param callback the callback called with the response. Messages will be returned in reverse order.
     */
    public void getEarlierMessages(String roomId, String fromToken, final ApiCallback<TokensChunkResponse<Event>> callback) {
        mApi.messagesFrom(roomId, "b", fromToken, MESSAGES_PAGINATION_LIMIT, new ConvertFailureCallback<TokensChunkResponse<Event>>(callback) {
            @Override
            public void success(TokensChunkResponse<Event> messageTokensChunkResponse, Response response) {
                callback.onSuccess(messageTokensChunkResponse);
            }
        });
    }

    /**
     * Get the list of members for the given room.
     * @param roomId the room id
     * @param callback the callback called with the response
     */
    public void getRoomMembers(String roomId, final ApiCallback<List<RoomMember>> callback) {
        mApi.members(roomId, new ConvertFailureCallback<TokensChunkResponse<RoomMember>>(callback) {
            @Override
            public void success(TokensChunkResponse<RoomMember> messageTokensChunkResponse, Response response) {
                callback.onSuccess(messageTokensChunkResponse.chunk);
            }
        });
    }

    /**
     * Get the list of members for the given room.
     * @param roomId the room id
     * @param callback the callback called with the response
     */
    public void getRoomState(String roomId, final ApiCallback<List<Event>> callback) {
        mApi.state(roomId, new ConvertFailureCallback<List<Event>>(callback) {
            @Override
            public void success(List<Event> stateEvents, Response response) {
                callback.onSuccess(stateEvents);
            }
        });
    }

    /**
     * Invite a user to a room.
     * @param roomId the room id
     * @param userId the the user id
     * @param callback on success callback
     */
    public void inviteToRoom(String roomId, String userId, final ApiCallback<Void> callback) {
        mApi.invite(roomId, userId, new ConvertFailureCallback<Void>(callback) {
            @Override
            public void success(Void aVoid, Response response) {
                callback.onSuccess(aVoid);
            }
        });
    }

    /**
     * Join a room.
     * @param roomId the room id
     * @param callback on success callback
     */
    public void joinRoom(String roomId, final ApiCallback<Void> callback) {
<<<<<<< HEAD
        mApi.join(roomId, new ConvertFailureCallback<Void>(callback) {
=======
        mApi.join(roomId, new JsonObject(), new DefaultCallback<Void>() {
>>>>>>> f8d39427
            @Override
            public void success(Void aVoid, Response response) {
                callback.onSuccess(aVoid);
            }
        });
    }

    /**
     * Leave a room.
     * @param roomId the room id
     * @param callback on success callback
     */
    public void leaveRoom(String roomId, final ApiCallback<Void> callback) {
<<<<<<< HEAD
        mApi.leave(roomId, new ConvertFailureCallback<Void>(callback) {
=======
        mApi.leave(roomId, new JsonObject(), new DefaultCallback<Void>() {
>>>>>>> f8d39427
            @Override
            public void success(Void aVoid, Response response) {
                callback.onSuccess(aVoid);
            }
        });
    }

    /**
     * Ban a user from a room.
     * @param roomId the room id
     * @param userId the the user id
     * @param reason the reason for the ban
     * @param callback on success callback
     */
    public void banFromRoom(String roomId, String userId, String reason, final ApiCallback<Void> callback) {
        mApi.ban(roomId, userId, reason, new ConvertFailureCallback<Void>(callback) {
            @Override
            public void success(Void aVoid, Response response) {
                callback.onSuccess(aVoid);
            }
        });
    }

    /**
     * Create a new room.
     * @param name the room name
     * @param topic the room topic
     * @param visibility the room visibility
     * @param alias an optional room alias
     * @param callback the callback in case of success
     */
    public void createRoom(String name, String topic, String visibility, String alias, final ApiCallback<CreateRoomResponse> callback) {
        RoomState roomState = new RoomState();
        roomState.name = name;
        roomState.topic = topic;
        roomState.visibility = visibility;
        roomState.roomAliasName = alias;

        mApi.createRoom(roomState, new ConvertFailureCallback<CreateRoomResponse>(callback) {
            @Override
            public void success(CreateRoomResponse createRoomResponse, Response response) {
                callback.onSuccess(createRoomResponse);
            }
        });
    }
}<|MERGE_RESOLUTION|>--- conflicted
+++ resolved
@@ -171,11 +171,7 @@
      * @param callback on success callback
      */
     public void joinRoom(String roomId, final ApiCallback<Void> callback) {
-<<<<<<< HEAD
-        mApi.join(roomId, new ConvertFailureCallback<Void>(callback) {
-=======
-        mApi.join(roomId, new JsonObject(), new DefaultCallback<Void>() {
->>>>>>> f8d39427
+        mApi.join(roomId, new JsonObject(), new ConvertFailureCallback<Void>(callback) {
             @Override
             public void success(Void aVoid, Response response) {
                 callback.onSuccess(aVoid);
@@ -189,11 +185,7 @@
      * @param callback on success callback
      */
     public void leaveRoom(String roomId, final ApiCallback<Void> callback) {
-<<<<<<< HEAD
-        mApi.leave(roomId, new ConvertFailureCallback<Void>(callback) {
-=======
-        mApi.leave(roomId, new JsonObject(), new DefaultCallback<Void>() {
->>>>>>> f8d39427
+        mApi.leave(roomId, new JsonObject(), new ConvertFailureCallback<Void>(callback) {
             @Override
             public void success(Void aVoid, Response response) {
                 callback.onSuccess(aVoid);

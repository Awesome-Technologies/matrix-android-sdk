--- conflicted
+++ resolved
@@ -103,13 +103,6 @@
     <string name="settings_config_identity_server">Identity server: %s</string>
     <string name="settings_config_user_id">User ID: %s</string>
     <string name="settings_config_access_token">Access token: %s</string>
-
-<<<<<<< HEAD
     <string name="settings_command_commands">The following commands are available in the room chat:\r\n\r\n /nick &#60;display_name&#62;&#58; change your display name\r\n /me &#60;action&#62;&#58; send the action you are doing. /me will be replaced by your display name\r\n /join &#60;room_alias&#62;&#58; join a room\r\n /kick &#60;user_id&#62; [&#60;reason>]&#58; kick the user\r\n /ban &#60;user_id&#62; [&#60;reason&#62;]&#58; ban the user\r\n /unban &#60;user_id&#62;&#58; unban the user\r\n /op &#60;user_id&#62; &#60;power_level&#62;&#58; set user power level\r\n /deop &#60;user_id&#62;&#58; reset user power level to the room default value</string>
-
-
-
-=======
     <string name="settings_failed_to_upload_avatar">Failed to upload avatar</string>
->>>>>>> 1ebd76b4
 </resources>